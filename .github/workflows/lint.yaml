name: Lint
on:
  push:
    branches:
      - "*"
    paths:
    - '**/*.go'
  pull_request:
    paths:
    - '**/*.go'
  workflow_call:

permissions:
  contents: read

jobs:
  golangci:
    name: lint
    runs-on: ubuntu-latest
    steps:
<<<<<<< HEAD
      - uses: actions/checkout@v5
      - uses: actions/setup-go@v5
=======
      - uses: actions/checkout@v4
      - uses: actions/setup-go@v6
>>>>>>> da7824da
        with:
          go-version: stable
      - name: golangci-lint
        uses: golangci/golangci-lint-action@v8
        with:
          version: v2.2.1<|MERGE_RESOLUTION|>--- conflicted
+++ resolved
@@ -18,13 +18,8 @@
     name: lint
     runs-on: ubuntu-latest
     steps:
-<<<<<<< HEAD
       - uses: actions/checkout@v5
-      - uses: actions/setup-go@v5
-=======
-      - uses: actions/checkout@v4
       - uses: actions/setup-go@v6
->>>>>>> da7824da
         with:
           go-version: stable
       - name: golangci-lint
